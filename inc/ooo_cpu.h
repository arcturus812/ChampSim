--- conflicted
+++ resolved
@@ -50,17 +50,10 @@
     dib_t DIB;
 
     // reorder buffer, load/store queue, register file
-<<<<<<< HEAD
-    CORE_BUFFER<ooo_model_instr> IFETCH_BUFFER{"IFETCH_BUFFER", FETCH_WIDTH*2};
-    CORE_BUFFER<ooo_model_instr> DECODE_BUFFER{"DECODE_BUFFER", DECODE_WIDTH*3};
+    CORE_BUFFER<ooo_model_instr> IFETCH_BUFFER{"IFETCH_BUFFER", IFETCH_BUFFER_SIZE};
+    CORE_BUFFER<ooo_model_instr> DECODE_BUFFER{"DECODE_BUFFER", DECODE_BUFFER_SIZE};
     CORE_BUFFER<ooo_model_instr> ROB{"ROB", ROB_SIZE};
     CORE_BUFFER<LSQ_ENTRY> LQ{"LQ", LQ_SIZE}, SQ{"SQ", SQ_SIZE};
-=======
-    CORE_BUFFER IFETCH_BUFFER{"IFETCH_BUFFER", IFETCH_BUFFER_SIZE};
-    CORE_BUFFER DECODE_BUFFER{"DECODE_BUFFER", DECODE_BUFFER_SIZE};
-    CORE_BUFFER ROB{"ROB", ROB_SIZE};
-    LOAD_STORE_QUEUE LQ{"LQ", LQ_SIZE}, SQ{"SQ", SQ_SIZE};
->>>>>>> e08f6f91
 
     // store array, this structure is required to properly handle store instructions
     uint64_t STA[STA_SIZE], STA_head = 0, STA_tail = 0;
@@ -116,7 +109,6 @@
 	  RTS0[i] = SQ_SIZE;
 	  RTS1[i] = SQ_SIZE;
         }
-<<<<<<< HEAD
 
         // BRANCH PREDICTOR
         initialize_branch_predictor();
@@ -172,11 +164,6 @@
         l1i_prefetcher_initialize();
         L1D.l1d_prefetcher_initialize();
         L2C.l2c_prefetcher_initialize();
-=======
-        RTS0_head = 0;
-        RTS1_head = 0;
-        RTS0_tail = 0;
-        RTS1_tail = 0;
 
         using namespace std::placeholders;
 
@@ -200,7 +187,6 @@
         L1I.replacement_final_stats = std::bind(&CACHE::lru_final_stats, &L1I);
         L1D.replacement_final_stats = std::bind(&CACHE::lru_final_stats, &L1D);
         L2C.replacement_final_stats = std::bind(&CACHE::lru_final_stats, &L2C);
->>>>>>> e08f6f91
     }
 
     // functions
